"""
(*)~---------------------------------------------------------------------------
Pupil - eye tracking platform
Copyright (C) Pupil Labs

Distributed under the terms of the GNU
Lesser General Public License (LGPL v3.0).
See COPYING and COPYING.LESSER for license details.
---------------------------------------------------------------------------~(*)
"""
<<<<<<< HEAD
=======
import numpy as np
>>>>>>> 81c83a8c

import file_methods as fm
import numpy as np
import player_methods as pm
from head_pose_tracker.function import solvepnp, utils


def get_pose_data(extrinsics, timestamp):
    if extrinsics is not None:
        camera_poses, euler_orientation = utils.get_camera_pose(extrinsics)
        camera_pose_matrix = utils.convert_extrinsic_to_matrix(camera_poses)
        return {
            "camera_extrinsics": extrinsics.tolist(),
            "camera_poses": camera_poses.tolist(),
            "camera_trace": camera_poses[3:6].tolist(),
            "camera_pose_matrix": camera_pose_matrix.tolist(),
            "euler_orientation": euler_orientation.tolist(),
            "timestamp": timestamp,
        }
    else:
        return {
            "camera_extrinsics": None,
            "camera_poses": [np.nan, np.nan, np.nan, np.nan, np.nan, np.nan],
            "camera_trace": [np.nan, np.nan, np.nan],
            "camera_pose_matrix": None,
            "euler_orientation": [np.nan, np.nan, np.nan],
            "timestamp": timestamp,
        }


def offline_localization(
    timestamps,
    frame_index_range,
    markers_bisector,
    frame_index_to_num_markers,
    marker_id_to_extrinsics,
    camera_intrinsics,
    shared_memory,
):
    batch_size = 300

    def find_markers_in_frame(index):
        window = pm.enclosing_window(timestamps, index)
        return markers_bisector.by_ts_window(window)

    camera_extrinsics_prv = None
    not_localized_count = 0

    frame_start, frame_end = frame_index_range
    frame_count = frame_end - frame_start + 1
    frame_indices = sorted(
        set(range(frame_start, frame_end + 1)) & set(frame_index_to_num_markers.keys())
    )

    queue = []
    for frame_index in frame_indices:
        shared_memory.progress = (frame_index - frame_start + 1) / frame_count
        if frame_index_to_num_markers[frame_index]:
            markers_in_frame = find_markers_in_frame(frame_index)
            camera_extrinsics = solvepnp.calculate(
                camera_intrinsics,
                markers_in_frame,
                marker_id_to_extrinsics,
                camera_extrinsics_prv=camera_extrinsics_prv,
                min_n_markers_per_frame=1,
            )
            if camera_extrinsics is not None:
                camera_extrinsics_prv = camera_extrinsics
                not_localized_count = 0

                timestamp = timestamps[frame_index]
                pose_data = get_pose_data(camera_extrinsics, timestamp)
                serialized_dict = fm.Serialized_Dict(pose_data)
                queue.append((timestamp, serialized_dict))

                if len(queue) >= batch_size:
                    data = queue[:batch_size]
                    del queue[:batch_size]
                    yield data

                continue

        not_localized_count += 1
        if not_localized_count >= 5:
            camera_extrinsics_prv = None

    yield queue


def online_localization(
    timestamp,
    detection_storage,
    optimization_storage,
    localization_storage,
    camera_intrinsics,
):
    camera_extrinsics = solvepnp.calculate(
        camera_intrinsics,
        detection_storage.current_markers,
        optimization_storage.marker_id_to_extrinsics,
        localization_storage.current_pose["camera_extrinsics"],
        min_n_markers_per_frame=1,
    )
    return get_pose_data(camera_extrinsics, timestamp)<|MERGE_RESOLUTION|>--- conflicted
+++ resolved
@@ -8,10 +8,6 @@
 See COPYING and COPYING.LESSER for license details.
 ---------------------------------------------------------------------------~(*)
 """
-<<<<<<< HEAD
-=======
-import numpy as np
->>>>>>> 81c83a8c
 
 import file_methods as fm
 import numpy as np
