--- conflicted
+++ resolved
@@ -15,17 +15,10 @@
 from .gazer_3d_v1x import Gazer3D_v1x
 from .gazer_hmd_v1x import GazerHMD2D_v1x, GazerHMD3D_v1x
 
+
 registered_gazer_classes = [Gazer2D_v1x, Gazer3D_v1x, GazerHMD2D_v1x, GazerHMD3D_v1x]
-
-<<<<<<< HEAD
-registered_gazer_classes = [Gazer3D_v1x, Gazer2D_v1x]
 registered_gazer_labels_by_class_names = {
     cls.__name__: cls.label for cls in registered_gazer_classes
 }
 default_gazer_class = Gazer3D_v1x
-assert default_gazer_class in registered_gazer_classes
-=======
-registered_gazer_class_names = {
-    cls.label: cls.__name__ for cls in registered_gazer_classes
-}
->>>>>>> e71dc8f1
+assert default_gazer_class in registered_gazer_classes