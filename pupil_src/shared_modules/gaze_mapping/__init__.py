"""
(*)~---------------------------------------------------------------------------
Pupil - eye tracking platform
Copyright (C) 2012-2022 Pupil Labs

Distributed under the terms of the GNU
Lesser General Public License (LGPL v3.0).
See COPYING and COPYING.LESSER for license details.
---------------------------------------------------------------------------~(*)
"""
from . import gazer_base, matching
from .gazer_2d import Gazer2D
<<<<<<< HEAD
from .gazer_3d import Gazer3D, GazerHMD3D, PosthocGazerHMD3D
=======
from .gazer_3d import Gazer3D, GazerHMD3D
from .gazer_base import CalibrationError
>>>>>>> 7ce1b5d5


def registered_gazer_classes() -> list:
    return gazer_base.GazerBase.registered_gazer_classes()


def user_selectable_gazer_classes() -> list:
    gazers = registered_gazer_classes()
    gazers = filter(lambda g: g not in (GazerHMD3D, PosthocGazerHMD3D), gazers)
    return list(gazers)


def user_selectable_gazer_classes_posthoc() -> list:
    gazers = registered_gazer_classes()
    gazers = filter(lambda g: g not in (GazerHMD3D,), gazers)
    return list(gazers)


def gazer_labels_by_class_names(gazers: list) -> dict:
    return {cls.__name__: cls.label for cls in gazers}


def gazer_classes_by_class_name(gazers: list) -> dict:
    return {cls.__name__: cls for cls in gazers}


default_gazer_class = Gazer3D
assert default_gazer_class in registered_gazer_classes()<|MERGE_RESOLUTION|>--- conflicted
+++ resolved
@@ -10,12 +10,8 @@
 """
 from . import gazer_base, matching
 from .gazer_2d import Gazer2D
-<<<<<<< HEAD
 from .gazer_3d import Gazer3D, GazerHMD3D, PosthocGazerHMD3D
-=======
-from .gazer_3d import Gazer3D, GazerHMD3D
 from .gazer_base import CalibrationError
->>>>>>> 7ce1b5d5
 
 
 def registered_gazer_classes() -> list:
