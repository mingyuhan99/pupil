"""
(*)~---------------------------------------------------------------------------
Pupil - eye tracking platform
Copyright (C) Pupil Labs

Distributed under the terms of the GNU
Lesser General Public License (LGPL v3.0).
See COPYING and COPYING.LESSER for license details.
---------------------------------------------------------------------------~(*)
"""
import cv2
import numpy as np
from OpenGL.GL import *

from .pose import PosedObject
from .utilities import (
    normalize,
    rotate_v1_on_v2,
    sph2cart,
    transform_as_homogeneous_point,
    transform_as_homogeneous_vector,
)


class BasicEye(PosedObject):
    def __init__(self):
        super().__init__(pose=np.eye(4), extrinsics=None, children=())

        self._gaze_vector = PosedObject()
        self.eyeball_center = [0.0, 0.0, 0.0]

    def update_from_gaze_point(self, gaze_point):
        new_gaze_vector = transform_as_homogeneous_vector(
            normalize(gaze_point - self.eyeball_center), self.extrinsics
        )
        self.update_from_gaze_vector(new_gaze_vector)

    def update_from_spherical(self, phi, theta):
        new_gaze_vector = sph2cart(phi, theta)
        self.update_from_gaze_vector(new_gaze_vector)

    def update_from_gaze_vector(self, new_gaze_vector):
        rotation = rotate_v1_on_v2([0.0, 0.0, 1.0], new_gaze_vector)
        self._gaze_vector.rmat = rotation

    def move_to_point(self, point):
        self.translate(point - self.eyeball_center)

    @property
    def eyeball_center(self):
        return self.tvec

    @eyeball_center.setter
    def eyeball_center(self, point):
        self.tvec = np.asarray(point)

    @property
    def gaze_vector(self):
        return (self._gaze_vector.pose @ self.pose)[:3, 2]

    def __str__(self):
        return "\n".join(f"{k}:{v}" for k, v in self.__dict__.items())


class LeGrandEye(BasicEye):
    def __init__(
        self,
        eyeball_radius=12.0,
        cornea_radius=7.8,
        iris_radius=6.0,
        n_refraction=1.3375,
        camera=None,
    ):
<<<<<<< HEAD

        super().__init__()
=======
        super(LeGrandEye, self).__init__()
>>>>>>> a4e43066

        self.model_type = "LeGrand"

        # PUPIL
        distance_eyeball_pupil = np.sqrt(eyeball_radius**2 - iris_radius**2)
        self.__pupil_center = [0.0, 0.0, distance_eyeball_pupil]
        self.pupil_radius = 2.0
        self.pupil_normal = np.asarray([0.0, 0.0, 1.0])

        # IRIS
        self.__iris_center = self.__pupil_center
        self.iris_radius = iris_radius
        self.iris_normal = np.asarray([0.0, 0.0, 1.0])
        self.iris_color = [46 / 255.0, 220 / 255.0, 255.0 / 255.0]

        # CORNEA
        h = np.sqrt(cornea_radius**2 - iris_radius**2)
        distance_eyeball_cornea = distance_eyeball_pupil - h
        self.__cornea_center = np.asarray([0, 0, distance_eyeball_cornea])
        self.cornea_radius = cornea_radius

        # EYEBALL
        self.eyeball_radius = eyeball_radius

        # self.translate(np.asarray([0., 0., 35.]))
        # self.update_from_gaze_vector(np.asarray([0., 0., -1]))

        # PHYSICAL CONSTANTS
        self.n_refraction = n_refraction

        # CAMERA POINTED AT EYE
        self.camera = camera

        # GL SETUP
        self.eyeball_alpha = np.arccos(distance_eyeball_pupil / self.eyeball_radius)
        self.cornea_alpha = np.arccos(4.0 / self.cornea_radius) / 1.0
        self.set_up_gl_vertices()

    @property
    def cornea_center(self):
        cornea_center = transform_as_homogeneous_point(
            self.__cornea_center, self.pose @ self._gaze_vector.pose
        )
        return cornea_center

    @property
    def iris_center(self):
        iris_center = transform_as_homogeneous_point(
            self.__iris_center, self.pose @ self._gaze_vector.pose
        )
        return iris_center

    @property
    def pupil_center(self):
        pupil_center = transform_as_homogeneous_point(
            self.__pupil_center, self.pose @ self._gaze_vector.pose
        )
        return pupil_center

    def set_up_gl_vertices(self):
        # EYEBALL
        self.central_ring_eyeball = [
            [self.eyeball_radius * np.sin(phi), 0, self.eyeball_radius * np.cos(phi)]
            for phi in np.linspace(
                self.eyeball_alpha, 2 * np.pi - self.eyeball_alpha, 30
            )
        ]
        self.rings_eyeball = [self.central_ring_eyeball]
        for phi in np.linspace(0, np.pi, 20):
            central_ring_rotated = [
                cv2.Rodrigues(np.asarray([0.0, 0.0, phi]))[0] @ v
                for v in self.central_ring_eyeball
            ]
            self.rings_eyeball.append(central_ring_rotated)

        # IRIS
        angles = [phi for phi in np.linspace(0, 2 * np.pi, 40)]
        self.iris_quads = []
        for i in range(len(angles) - 1):
            self.iris_quads.append(
                [
                    np.array((np.cos(angles[i]), np.sin(angles[i]), 0)),
                    np.array((np.cos(angles[i + 1]), np.sin(angles[i + 1]), 0)),
                    np.array((np.cos(angles[i + 1]), np.sin(angles[i + 1]), 0)),
                    np.array((np.cos(angles[i]), np.sin(angles[i]), 0)),
                ]
            )

        # CORNEA
        self.central_ring_cornea = [
            [self.cornea_radius * np.sin(phi), 0, self.cornea_radius * np.cos(phi)]
            for phi in np.linspace(-self.cornea_alpha, self.cornea_alpha, 20)
        ]

        self.rings_cornea = [self.central_ring_cornea]
        for phi in np.linspace(0, np.pi, 10):
            central_ring_rotated = [
                cv2.Rodrigues(np.asarray([0.0, 0.0, phi]))[0] @ v
                for v in self.central_ring_cornea
            ]
            self.rings_cornea.append(central_ring_rotated)

    def draw_gl(
        self,
        draw_eyeball=True,
        draw_iris=True,
        draw_cornea=True,
        draw_gaze=True,
        alpha=1.0,
        color_gaze=(1.0, 1.0, 1.0),
        color_eyeball=(0.6, 0.6, 1.0),
        color_cornea=(1.0, 1.0, 1.0),
    ):
        glPushMatrix()

        glLoadIdentity()
        # if self.camera is not None:
        #     glMultMatrixf(self.camera.pose.T)
        glMultMatrixf(self.pose.T)
        glMultMatrixf(self._gaze_vector.pose.T)

        glPushMatrix()

        glPolygonMode(GL_FRONT_AND_BACK, GL_LINE)

        if draw_gaze:
            glLineWidth(2.0)
            glColor4f(*color_gaze, 1.0 * alpha)
            glBegin(GL_LINES)
            glVertex3f(*[0, 0, 0])
            glVertex3f(*[0, 0, 600])
            glEnd()

        # DRAW EYEBALL
        if draw_eyeball:
            # glPolygonMode(GL_FRONT_AND_BACK, GL_FILL)
            glColor4f(*color_eyeball, 1.0 * alpha)
            glLineWidth(1.0)

            glPushMatrix()
            for i in range(len(self.rings_eyeball) - 1):
                for j in range(len(self.rings_eyeball[i]) - 1):
                    glBegin(GL_QUADS)
                    glVertex3f(
                        self.rings_eyeball[i][j][0],
                        self.rings_eyeball[i][j][1],
                        self.rings_eyeball[i][j][2],
                    )
                    glVertex3f(
                        self.rings_eyeball[i][j + 1][0],
                        self.rings_eyeball[i][j + 1][1],
                        self.rings_eyeball[i][j + 1][2],
                    )
                    glVertex3f(
                        self.rings_eyeball[i + 1][j + 1][0],
                        self.rings_eyeball[i + 1][j + 1][1],
                        self.rings_eyeball[i + 1][j + 1][2],
                    )
                    glVertex3f(
                        self.rings_eyeball[i + 1][j][0],
                        self.rings_eyeball[i + 1][j][1],
                        self.rings_eyeball[i + 1][j][2],
                    )
                    glEnd()
            glPopMatrix()

        # DRAW IRIS
        if draw_iris:
            glPolygonMode(GL_FRONT_AND_BACK, GL_FILL)
            glColor4f(
                self.iris_color[0], self.iris_color[1], self.iris_color[2], 0.4 * alpha
            )

            glPushMatrix()
            glTranslate(0, 0, self.__pupil_center[2])
            for quad in self.iris_quads:
                glBegin(GL_QUADS)
                glVertex3f(*(quad[0] * self.pupil_radius))
                glVertex3f(*(quad[1] * self.pupil_radius))
                glVertex3f(*(quad[2] * self.iris_radius))
                glVertex3f(*(quad[3] * self.iris_radius))
                glEnd()
            glPopMatrix()

        # DRAW CORNEA
        if draw_cornea:
            glPolygonMode(GL_FRONT_AND_BACK, GL_LINE)
            glColor4f(*color_cornea, 0.3 * alpha)
            glLineWidth(1.0)

            glPushMatrix()
            glTranslate(0, 0, self.__cornea_center[2])
            for i in range(len(self.rings_cornea) - 1):
                for j in range(len(self.rings_cornea[i]) - 1):
                    glBegin(GL_QUADS)
                    glVertex3f(
                        self.rings_cornea[i][j][0],
                        self.rings_cornea[i][j][1],
                        self.rings_cornea[i][j][2],
                    )
                    glVertex3f(
                        self.rings_cornea[i][j + 1][0],
                        self.rings_cornea[i][j + 1][1],
                        self.rings_cornea[i][j + 1][2],
                    )
                    glVertex3f(
                        self.rings_cornea[i + 1][j + 1][0],
                        self.rings_cornea[i + 1][j + 1][1],
                        self.rings_cornea[i + 1][j + 1][2],
                    )
                    glVertex3f(
                        self.rings_cornea[i + 1][j][0],
                        self.rings_cornea[i + 1][j][1],
                        self.rings_cornea[i + 1][j][2],
                    )
                    glEnd()
            glPopMatrix()

        glPopMatrix()

        glPopMatrix()

        glPolygonMode(GL_FRONT_AND_BACK, GL_FILL)<|MERGE_RESOLUTION|>--- conflicted
+++ resolved
@@ -71,12 +71,7 @@
         n_refraction=1.3375,
         camera=None,
     ):
-<<<<<<< HEAD
-
         super().__init__()
-=======
-        super(LeGrandEye, self).__init__()
->>>>>>> a4e43066
 
         self.model_type = "LeGrand"
 
