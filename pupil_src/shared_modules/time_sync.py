"""
(*)~---------------------------------------------------------------------------
Pupil - eye tracking platform
Copyright (C) Pupil Labs

Distributed under the terms of the GNU
Lesser General Public License (LGPL v3.0).
See COPYING and COPYING.LESSER for license details.
---------------------------------------------------------------------------~(*)
"""
<<<<<<< HEAD

import logging
import random
=======
from plugin import Plugin
from pyglui import ui
from socket import gethostname
>>>>>>> 81c83a8c
from heapq import heappush
from socket import gethostname
from urllib.parse import urlparse

import os_utils
from network_time_sync import Clock_Sync_Follower, Clock_Sync_Master
from plugin import Plugin
from pyglui import ui
from pyre import Pyre

os_utils.patch_pyre_zhelper_cdll()
logger = logging.getLogger(__name__)
logger.setLevel(logging.DEBUG)

try:
    from pyre import __version__

    assert __version__ >= "0.3.4"
except (ImportError, AssertionError):
    raise Exception("Pyre version is to old. Please upgrade")


__protocol_version__ = "v1"


class Clock_Service:
    """Represents a remote clock service and is sortable by rank."""

    def __init__(self, uuid, name, rank, port):
        super().__init__()
        self.uuid = uuid
        self.rank = rank
        self.port = port
        self.name = name

    def __repr__(self):
        return f"{self.rank:.2f}:{self.name}"

    def __lt__(self, other):
        # "smallest" object has highest rank
        return (self.rank > other.rank) if isinstance(other, Clock_Service) else False


class Time_Sync(Plugin):
    """Synchronize time across local network.

    Implements the Pupil Time Sync protocol.
    Acts as clock service and as follower if required.
    See `time_sync_spec.md` for details.
    """

    icon_chr = chr(0xEC15)
    icon_font = "pupil_icons"

    def __init__(
        self, g_pool, node_name=None, sync_group_prefix="default", base_bias=1.0
    ):
        super().__init__(g_pool)
        self.sync_group_prefix = sync_group_prefix
        self.discovery = None

        self.leaderboard = []
        self.has_been_master = 0.0
        self.has_been_synced = 0.0
        self.tie_breaker = random.random()
        self.base_bias = base_bias

        self.sync_group_members = {}

        self.master_service = Clock_Sync_Master(self.g_pool.get_timestamp)
        self.follower_service = None  # only set if there is a better server than us

        self.restart_discovery(node_name)

    @property
    def sync_group(self):
        return self.sync_group_prefix + "-time_sync-" + __protocol_version__

    @sync_group.setter
    def sync_group(self, full_name):
        self.sync_group_prefix = full_name.rsplit(
            "-time_sync-" + __protocol_version__, maxsplit=1
        )[0]

    def init_ui(self):
        self.add_menu()
        self.menu.label = "Network Time Sync"
        help_str = "Synchonize time of Pupil Captures across the local network."
        self.menu.append(ui.Info_Text("Protocol version: " + __protocol_version__))

        self.menu.append(ui.Info_Text(help_str))
        help_str = "All pupil nodes of one group share a Master clock."
        self.menu.append(ui.Info_Text(help_str))
        self.menu.append(
            ui.Text_Input(
                "node_name", self, label="Node Name", setter=self.restart_discovery
            )
        )
        self.menu.append(
            ui.Text_Input(
                "sync_group_prefix",
                self,
                label="Sync Group",
                setter=self.change_sync_group,
            )
        )

        def sync_status():
            if self.follower_service:
                return str(self.follower_service)
            else:
                return "Clock Master"

        self.menu.append(
            ui.Text_Input(
                "sync status", getter=sync_status, setter=lambda _: _, label="Status"
            )
        )

        def set_bias(bias):
            if bias < 0:
                bias = 0.0
            self.base_bias = bias
            self.announce_clock_master_info()
            self.evaluate_leaderboard()

        help_str = "The clock service with the highest bias becomes clock master."
        self.menu.append(ui.Info_Text(help_str))
        self.menu.append(
            ui.Text_Input("base_bias", self, label="Master Bias", setter=set_bias)
        )
        self.menu.append(
            ui.Text_Input("leaderboard", self, label="Master Nodes in Group")
        )
        self.sync_group_members_menu = ui.Growing_Menu("Sync Group Members")
        self.menu.append(self.sync_group_members_menu)

    def recent_events(self, events):
        should_announce = False
        for evt in self.discovery.recent_events():
            if evt.type == "SHOUT":
                try:
                    self.update_leaderboard(
                        evt.peer_uuid, evt.peer_name, float(evt.msg[0]), int(evt.msg[1])
                    )
                except Exception as e:
                    logger.debug(f"Garbage raised `{e}` -- dropping.")
                self.evaluate_leaderboard()
            elif evt.type == "JOIN" and evt.group == self.sync_group:
                should_announce = True
                self.insert_sync_group_member(evt.peer_uuid, evt.peer_name)
            elif (
                evt.type == "LEAVE" and evt.group == self.sync_group
            ) or evt.type == "EXIT":
                self.remove_from_leaderboard(evt.peer_uuid)
                self.evaluate_leaderboard()
                self.remove_sync_group_member(evt.peer_uuid)

        if should_announce:
            self.announce_clock_master_info()

        if (
            not self.has_been_synced
            and self.follower_service
            and self.follower_service.in_sync
        ):
            self.has_been_synced = 1.0
            self.announce_clock_master_info()
            self.evaluate_leaderboard()

    def update_leaderboard(self, uuid, name, rank, port):
        for cs in self.leaderboard:
            if cs.uuid == uuid:
                if (cs.rank != rank) or (cs.port != port):
                    self.remove_from_leaderboard(cs.uuid)
                    break
                else:
                    # no changes. Just leave as is
                    return

        # clock service was not encountered before or has changed adding it to leaderboard
        cs = Clock_Service(uuid, name, rank, port)
        heappush(self.leaderboard, cs)
        logger.debug(f"{cs} added")

    def remove_from_leaderboard(self, uuid):
        for cs in self.leaderboard:
            if cs.uuid == uuid:
                self.leaderboard.remove(cs)
                logger.debug(f"{cs} removed")
                break

    def evaluate_leaderboard(self):
        if not self.leaderboard:
            logger.debug("nobody on the leader board.")
            return

        current_leader = self.leaderboard[0]
        if self.discovery.uuid() != current_leader.uuid:
            # we are not the leader!
            leader_ep = self.discovery.peer_address(current_leader.uuid)
            leader_addr = urlparse(leader_ep).netloc.split(":")[0]
            if self.follower_service is None:
                # make new follower
                self.follower_service = Clock_Sync_Follower(
                    leader_addr,
                    port=current_leader.port,
                    interval=10,
                    time_fn=self.get_time,
                    jump_fn=self.jump_time,
                    slew_fn=self.slew_time,
                )
            else:
                # update follower_service
                self.follower_service.host = leader_addr
                self.follower_service.port = current_leader.port
            return

        # we are the leader
        logger.debug("we are the leader")
        if self.follower_service is not None:
            self.follower_service.terminate()
            self.follower_service = None

        if not self.has_been_master:
            self.has_been_master = 1.0
            logger.debug(f"Become clock master with rank {self.rank}")
            self.announce_clock_master_info()

    def insert_sync_group_member(self, uuid, name):
        member_text = ui.Info_Text(name)
        self.sync_group_members[uuid] = member_text
        self.sync_group_members_menu.append(member_text)
        self.sync_group_members_menu.elements.sort(
            key=lambda text_field: text_field.text
        )

    def insert_all_sync_group_members_from_group(self, group):
        for uuid in self.discovery.peers_by_group(group):
            name = self.discovery.get_peer_name(uuid)
            self.insert_sync_group_member(uuid, name)

    def remove_all_sync_group_members(self):
        for uuid in list(self.sync_group_members.keys()):
            self.remove_sync_group_member(uuid)

    def remove_sync_group_member(self, uuid):
        try:
            self.sync_group_members_menu.remove(self.sync_group_members[uuid])
            del self.sync_group_members[uuid]
        except KeyError:
            logger.debug("Peer has already been removed from members list.")

    def announce_clock_master_info(self):
        self.discovery.shout(
            self.sync_group,
            [repr(self.rank).encode(), repr(self.master_service.port).encode()],
        )
        self.update_leaderboard(
            self.discovery.uuid(), self.node_name, self.rank, self.master_service.port
        )

    @property
    def rank(self):
        return (
            4 * self.base_bias
            + 2 * self.has_been_master
            + self.has_been_synced
            + self.tie_breaker
        )

    def get_time(self):
        return self.g_pool.get_timestamp()

    def slew_time(self, offset):
        self.g_pool.timebase.value += offset

    def jump_time(self, offset):
        ok_to_change = True
        for p in self.g_pool.plugins:
            if p.class_name == "Recorder":
                if p.running:
                    ok_to_change = False
                    logger.error(
                        "Request to change timebase during recording ignored. Turn off recording first."
                    )
                    break
        if ok_to_change:
            self.slew_time(offset)
            logger.info(f"Pupil Sync has adjusted the clock by {offset}s")
            return True
        else:
            return False

    def restart_discovery(self, name):

        if self.discovery:
            if self.discovery.name() == name:
                return
            else:
                self.remove_all_sync_group_members()
                self.discovery.leave(self.sync_group)
                self.discovery.stop()
                self.leaderboard = []

        self.node_name = name or gethostname()
        self.discovery = Pyre(self.node_name)
        # Either joining network for the first time or rejoining the same group.
        self.discovery.join(self.sync_group)
        self.discovery.start()
        self.announce_clock_master_info()

    def change_sync_group(self, new_group_prefix):
        if new_group_prefix != self.sync_group_prefix:
            self.remove_all_sync_group_members()
            self.discovery.leave(self.sync_group)
            self.leaderboard = []
            if self.follower_service:
                self.follower_service.terminate()
                self.follower = None
            self.sync_group_prefix = new_group_prefix
            self.discovery.join(self.sync_group)
            self.insert_all_sync_group_members_from_group(self.sync_group)
            self.announce_clock_master_info()

    def deinit_ui(self):
        for uuid in list(self.sync_group_members.keys()):
            self.remove_sync_group_member(uuid)
        self.remove_menu()

    def get_init_dict(self):
        return {
            "node_name": self.node_name,
            "sync_group_prefix": self.sync_group_prefix,
            "base_bias": self.base_bias,
        }

    def cleanup(self):
        self.discovery.leave(self.sync_group)
        self.discovery.stop()
        self.master_service.stop()
        if self.follower_service:
            self.follower_service.stop()
        self.master_service = None
        self.follower_service = None
        self.discovery = None<|MERGE_RESOLUTION|>--- conflicted
+++ resolved
@@ -8,15 +8,9 @@
 See COPYING and COPYING.LESSER for license details.
 ---------------------------------------------------------------------------~(*)
 """
-<<<<<<< HEAD
 
 import logging
 import random
-=======
-from plugin import Plugin
-from pyglui import ui
-from socket import gethostname
->>>>>>> 81c83a8c
 from heapq import heappush
 from socket import gethostname
 from urllib.parse import urlparse
