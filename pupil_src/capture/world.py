--- conflicted
+++ resolved
@@ -146,19 +146,11 @@
 
     # manage plugins
     runtime_plugins = import_runtime_plugins(os.path.join(g_pool.user_dir, 'plugins'))
-<<<<<<< HEAD
     calibration_plugins += [p for p in runtime_plugins if issubclass(p, Calibration_Plugin)]
     runtime_plugins = [p for p in runtime_plugins if not issubclass(p, Calibration_Plugin)]
     manager_classes += [p for p in runtime_plugins if issubclass(p, Base_Manager)]
     runtime_plugins = [p for p in runtime_plugins if not issubclass(p, Base_Manager)]
-    user_launchable_plugins = [Pupil_Groups, Frame_Publisher, Pupil_Remote, Time_Sync, Surface_Tracker,
-=======
-    calibration_plugins += [p for p in runtime_plugins if issubclass(p,Calibration_Plugin)]
-    runtime_plugins = [p for p in runtime_plugins if not issubclass(p,Calibration_Plugin)]
-    manager_classes += [p for p in runtime_plugins if issubclass(p,Base_Manager)]
-    runtime_plugins = [p for p in runtime_plugins if not issubclass(p,Base_Manager)]
     user_launchable_plugins = [Audio_Capture, Pupil_Groups, Frame_Publisher, Pupil_Remote, Time_Sync, Surface_Tracker,
->>>>>>> 505ddce4
                                Annotation_Capture, Log_History, Fixation_Detector_3D, Blink_Detection,
                                Remote_Recorder] + runtime_plugins
     system_plugins = [Log_Display, Display_Recent_Gaze, Recorder, Pupil_Data_Relay]
